"""
Module for simulating spiking neural networks (SNNs) with spiky neurons.

Authors: Abhay Kashyap, Atharv Tekurkar
"""

import numpy as np
from snn.ring_buffer import RingBuffer

# Constants
SPIKE_DECAY = 0.1
MAX_BIAS = 1
MAX_FIRELOG_SIZE = 10

class SpikyNode:
    """
    Class representing a spiky neuron.
    """

    def __init__(self, size):
        """
        Initializes a spike neuron.

        Parameters:
            size (int): Number of weights plus the bias.
        """
        # a list of weights and a bias (last item in the list)
<<<<<<< HEAD
        self._weights = np.random.uniform(-1, 1, (size + 1))
        self.level = -np.inf  # activation level
        self.buffer = RingBuffer(MAX_FIRELOG_SIZE)
=======
        self._weights = np.random.uniform(-0.3, 0.3, (size + 1))
        self.level = -0.1  # activation level
        self.firelog = RingBuffer(
            MAX_FIRELOG_SIZE)  # tracks whether the neuron fired or not
>>>>>>> 72ee94ba
        self.levels_log = []
        self.fire_log = []
        self.duty_cycle_log = []

    def compute(self, inputs):
        """
        Compute the neuron's output based on inputs.
        
        Parameters:
            inputs (list): Inputs into this node.

        Returns:
            tuple: (1.0 if the neuron fired, 0.0 otherwise,
                    the neuron's current level).
        """

        self.level *= (1 - SPIKE_DECAY)

        if (len(inputs) + 1) != len(self._weights):
            print(f"Error: {len(inputs)} inputs vs {len(self._weights)} \
                  weights; weights: {self._weights}")
            return 0.0, self.level

        weighted_sum = sum(inputs[i] * self._weights[i]
                           for i in range(len(inputs)))
        self.level += weighted_sum

        self.levels_log.append(self.level)

<<<<<<< HEAD
        if self.level >= self.get_bias(): # Neuron fires
            self.level = -np.inf
            
            self.fire_log.append(1)
            self.buffer.add(1)
            self.duty_cycle_log.append(self.duty_cycle())

=======
        if self.level >= self.get_bias():
            # print("Fired --> activation level reset to 0.0\n")
            self.level = -0.1
            self.firelog.add(1)
>>>>>>> 72ee94ba
            return 1.0, self.level
        else:                             # Neuron doesn't fire
            self.fire_log.append(0)
            self.buffer.add(0)
            self.duty_cycle_log.append(self.duty_cycle())

            return 0.0, self.level

    def duty_cycle(self):
        """
        Measures how frequently the neuron fires.

        Parameters:
            window (int): How far back to compute the duty cycle.

        Returns:
            float: What pecent of the last `MAX_FIRELOG_SIZE` timesteps the neuron fired, in decimal form.
        """
        if self.buffer.length() == 0:
            return 0.0

        recent_fires = self.buffer.get()
    
        return recent_fires.count(1)/MAX_FIRELOG_SIZE


    def set_weights(self, input_weights):
        """
        Sets the neuron's weights.
        
        Parameters:
            input_weights (list): Incoming weights into the neuron.
        """
        if len(input_weights) != len(self._weights):
            print("Weight size mismatch in node")
        else:
            self._weights = input_weights.copy()
<<<<<<< HEAD
            self._weights[:-1] = list(map(lambda x: abs(x), self._weights[:-1])) # Taking the abs of weight?
=======
            #self._weights[:-1] = list(map(lambda x: abs(x), self._weights[:-1]))
>>>>>>> 72ee94ba
            # self._weights = input_weights.copy()

    def set_bias(self, val):
        """Sets the neuron's bias.
        
        Parameters:
            val (float): Value for neuron bias.
        """
        self._weights[-1] = val

    def get_bias(self):
        """
        Returns the bias from the combined list of weights and bias.

        Returns:
            float: The neuron's bias.
        """
        return self._weights[-1]

    def print_weights(self):
        """
        Prints the combined list of weights and bias.
        
        Returns:
            list: A list of weights, with the last entry being the neuron's bias.
        """
        print(self._weights)

    def get_levels_log(self):
        """
        Return the list of the neuron's recent activation levels.
        
        Returns:
            list: A list of all the neuron's levels.
        """
        return self.levels_log
    
    def get_fire_log(self):
        """
        Return the list of the neuron's firelog.
        
        Returns:
            list: A list representing the neuron's firelog.
        """
        return self.fire_log
    
    def get_duty_cycle_log(self):
        """
        Return the neuron's duty cycle for each timestep.
        
        Returns:
            list: A list of all the neuron's duty cycles for each time step..
        """
        return self.duty_cycle_log

    @property
    def weights(self):
        """Get the weights of the neuron."""
        return self._weights


class SpikyLayer:
    """
    Collection of multiple neurons (SpikyNodes).
    """

    def __init__(self, num_nodes, num_inputs):
        """
        Initializes a SpikyLayer.

        Parameters:
            num_nodes (int): Number of neurons in the layer.
            num_inputs (int): Number of inputs into each neuron the layer.
        """

        self.nodes = [SpikyNode(num_inputs) for _ in range(num_nodes)]

    def compute(self, inputs):
        """
        Feeds input to each node and returns their output.
        
        Parameters:
            inputs (list): A list of inputs into this layer.

        Returns:
            tuple: (a list of all neuron outputs, a list of all neuron levels)
        """

        outputs = []
        levels = []

        for node in self.nodes:
            output, level = node.compute(inputs)
            outputs.append(output)
            levels.append(level)

        return outputs, levels

    def set_weights(self, input_weights):
        """
        Sets weights for all the neurons in the layer.
        
        Parameters:
            input_weights (list): List of weights for all neurons in the layer.
        """
        if not self.nodes:
            return
        weights_per_node = len(input_weights) // len(self.nodes)
        for idx, node in enumerate(self.nodes):
            start = idx * weights_per_node
            end = start + weights_per_node
            node.set_weights(input_weights[start:end])

    def duty_cycles(self):
        """
        Returns the duty cycles for the neurons in the layer.
        
        Parameters:
            window (int): How many previous time steps to compute the duty cycle.

        Returns:
            list: The duty cycle for each neuron in the layer.
        """
        return [node.duty_cycle() for node in self.nodes]


class SpikyNet:
    """
    Combines 2 spiky layers, a hidden layer and an output layer.
    """

    def __init__(self, input_size, hidden_size, output_size):
        """
        Initializes network.
        
        Parameters:
            input_size (int): Number of inputs into the network.
            hidden_size (int): Number of neurons in the hidden layer.
            output_size (int): Number of outputs.
        """

        self.hidden_layer = SpikyLayer(hidden_size, input_size)
        self.output_layer = SpikyLayer(output_size, hidden_size)

    def compute(self, inputs):
        """
        Passes the input through the hidden layer.
        
        Parameters:
            inputs (list): Inputs to the network.
        """

        hidden_output, hidden_levels = self.hidden_layer.compute(inputs)
        output, levels = self.output_layer.compute(hidden_output)

        output_duty_cycles = self.output_layer.duty_cycles(firelog_window)

        return output, levels, output_duty_cycles

    def set_weights(self, input_weights):
        """
        Assigns weights to the hidden and the output layer.
        
        Parameters:
            input_weights: A dictionary with two keys: 'hidden_layer', mapping to a list
                           of all that layer's weights and biases, and a key 'output_layer',
                           mapping to a list of all that layers weights and biases.
        """
        self.hidden_layer.set_weights(input_weights['hidden_layer'])
        self.output_layer.set_weights(input_weights['output_layer'])

    def print_structure(self):
        """Displays the network weights."""
        print("Hidden Layer:")
        for node_index, hidden_node in enumerate(self.hidden_layer.nodes):
            print(f"Node {node_index}: ", end="")
            hidden_node.print_weights()
        print("\nOutput Layer:")
        for node_index, output_node in enumerate(self.output_layer.nodes):
            print(f"Node {node_index}: ", end="")
            output_node.print_weights()
        print("\n")<|MERGE_RESOLUTION|>--- conflicted
+++ resolved
@@ -25,16 +25,11 @@
             size (int): Number of weights plus the bias.
         """
         # a list of weights and a bias (last item in the list)
-<<<<<<< HEAD
-        self._weights = np.random.uniform(-1, 1, (size + 1))
-        self.level = -np.inf  # activation level
-        self.buffer = RingBuffer(MAX_FIRELOG_SIZE)
-=======
+
         self._weights = np.random.uniform(-0.3, 0.3, (size + 1))
         self.level = -0.1  # activation level
         self.firelog = RingBuffer(
             MAX_FIRELOG_SIZE)  # tracks whether the neuron fired or not
->>>>>>> 72ee94ba
         self.levels_log = []
         self.fire_log = []
         self.duty_cycle_log = []
@@ -64,20 +59,12 @@
 
         self.levels_log.append(self.level)
 
-<<<<<<< HEAD
         if self.level >= self.get_bias(): # Neuron fires
             self.level = -np.inf
             
             self.fire_log.append(1)
             self.buffer.add(1)
             self.duty_cycle_log.append(self.duty_cycle())
-
-=======
-        if self.level >= self.get_bias():
-            # print("Fired --> activation level reset to 0.0\n")
-            self.level = -0.1
-            self.firelog.add(1)
->>>>>>> 72ee94ba
             return 1.0, self.level
         else:                             # Neuron doesn't fire
             self.fire_log.append(0)
@@ -115,11 +102,7 @@
             print("Weight size mismatch in node")
         else:
             self._weights = input_weights.copy()
-<<<<<<< HEAD
-            self._weights[:-1] = list(map(lambda x: abs(x), self._weights[:-1])) # Taking the abs of weight?
-=======
-            #self._weights[:-1] = list(map(lambda x: abs(x), self._weights[:-1]))
->>>>>>> 72ee94ba
+            self._weights[:-1] = list(map(lambda x: abs(x), self._weights[:-1]))
             # self._weights = input_weights.copy()
 
     def set_bias(self, val):
