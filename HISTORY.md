--- conflicted
+++ resolved
@@ -143,16 +143,14 @@
 - Edited the data file structure to include symlink for latest data and grouping of videos, logs and genomes
 - Edited creation of logs - one log per genome for tidiness
 
-<<<<<<< HEAD
-### Multiple hidden SNN layers
-April 28th | Hades Panlilio
-- Added parameter hidden_layers to specify amount of hidden layers/neurons per layer
-- Added hidden layer functionality to SpikyNet
-- Updated files that run the simulation to accept new parameter and multiple layers
-=======
 ### Data file structure continued
 April 25th | James Gaskell
 - Edited file structure to collect multiple runs under the same experiment name
 - Edited plotting to show fitness over time for mutliple runs of the same experiment
 - Moved around data and symlinks to keep everything in the data folderg
->>>>>>> 4bebedef
+
+### Multiple hidden SNN layers
+April 28th | Hades Panlilio
+- Added parameter hidden_layers to specify amount of hidden layers/neurons per layer
+- Added hidden layer functionality to SpikyNet
+- Updated files that run the simulation to accept new parameter and multiple layers