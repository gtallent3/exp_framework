--- conflicted
+++ resolved
@@ -17,12 +17,8 @@
 ITERS = 1000
 PARENTDIR = Path(__file__).parent.resolve()
 GENOME_START_INDEX = 3
-<<<<<<< HEAD
-GENOME_FOLDER = PARENTDIR / "latest_experiment"
 HIDDEN_SIZES = [2]
-=======
 GENOME_FOLDER = Path(os.path.join(PARENTDIR,"data","latest_genome"))
->>>>>>> 4bebedef
 
 def wait_for_file(path):
     """
