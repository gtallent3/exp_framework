"""
Runs the latest experiment. Also launches best_individual.py to show the best individual so far
and plots fitness over generations after the run is over.

Whether to show the simulation or save as video, number of generations, sigma can be passed as
command line arguments. Example: `python3 run_experiment.py --gens 50 --sigma 2 --mode h` 
runs cma-es for 50 generations in headless mode with a sigma of 2. Replacing "--mode h" with 
"--mode s" makes the simulation output to the screen, and replacing it with "--mode v" saves 
each simulation as a video in `./videos`.  "--mode b" shows on screen and saves a video.

By Thomas Breimer
March 6th, 2025
"""

import argparse
import multiprocessing
import time

import run_cmaes
import best_individual_latest
import plot_fitness_over_gens

if __name__ == "__main__":
    parser = argparse.ArgumentParser(description='RL')
<<<<<<< HEAD
    parser.add_argument(
        '--mode',  #headless, screen, video, both h, s, v, b
        help='mode for output. h-headless , s-screen, v-video, b-both',
        default="s")
    parser.add_argument('--gens',
                        type=int,
                        help='number of generations to run',
                        default=100)
    parser.add_argument('--sigma',
                        type=float,
                        default=1,
                        help='sigma value for cma-es')
    parser.add_argument('--hidden_sizes', 
                        type=int, 
                        nargs='+', 
                        default=[2], 
                        help='list of hidden layer sizes')
    args = parser.parse_args()

    mode = args.mode

    hidden_sizes = args.hidden_sizes

    # Start thread for running best individual
    if args.mode == "s":
        t1 = threading.Thread(target=best_individual_latest.visualize_best("s","false"))
        t1.start()

        # We want to run in headless mode if in mode v, since the other thread
        # is already visualizing the best individual. 
        mode = "h"

    # Run experiment
    run_cmaes.run(mode, args.gens, args.sigma, hidden_sizes)
=======
    parser.add_argument('--mode', choices=("h","s","v","b"), default="s",
                        help='h=headless, s=screen, v=video, b=both')
    parser.add_argument('--gens', type=int, default=100,
                        help='number of generations to run')
    parser.add_argument('--sigma', type=float, default=1,
                        help='sigma value for CMA-ES')
    args = parser.parse_args()

    num_workers = multiprocessing.cpu_count()
>>>>>>> 4bebedef

    with multiprocessing.Pool(processes=num_workers) as pool:
        pool.apply_async(run_cmaes.run(args.mode, args.gens, args.sigma))
        time.sleep(2)
        pool.apply_async(best_individual_latest.visualize_best("t1", args.mode, "false"))
        pool.close()
        pool.join()

    # Plot fitness
    # plot_fitness_over_gens.plot()<|MERGE_RESOLUTION|>--- conflicted
+++ resolved
@@ -22,52 +22,18 @@
 
 if __name__ == "__main__":
     parser = argparse.ArgumentParser(description='RL')
-<<<<<<< HEAD
-    parser.add_argument(
-        '--mode',  #headless, screen, video, both h, s, v, b
-        help='mode for output. h-headless , s-screen, v-video, b-both',
-        default="s")
-    parser.add_argument('--gens',
-                        type=int,
-                        help='number of generations to run',
-                        default=100)
-    parser.add_argument('--sigma',
-                        type=float,
-                        default=1,
-                        help='sigma value for cma-es')
-    parser.add_argument('--hidden_sizes', 
-                        type=int, 
-                        nargs='+', 
-                        default=[2], 
-                        help='list of hidden layer sizes')
-    args = parser.parse_args()
 
-    mode = args.mode
-
-    hidden_sizes = args.hidden_sizes
-
-    # Start thread for running best individual
-    if args.mode == "s":
-        t1 = threading.Thread(target=best_individual_latest.visualize_best("s","false"))
-        t1.start()
-
-        # We want to run in headless mode if in mode v, since the other thread
-        # is already visualizing the best individual. 
-        mode = "h"
-
-    # Run experiment
-    run_cmaes.run(mode, args.gens, args.sigma, hidden_sizes)
-=======
     parser.add_argument('--mode', choices=("h","s","v","b"), default="s",
                         help='h=headless, s=screen, v=video, b=both')
     parser.add_argument('--gens', type=int, default=100,
                         help='number of generations to run')
     parser.add_argument('--sigma', type=float, default=1,
                         help='sigma value for CMA-ES')
+    parser.add_argument('--hidden_sizes', type=int, nargs='+', default=[2], 
+                        help='list of hidden layer sizes')
     args = parser.parse_args()
 
     num_workers = multiprocessing.cpu_count()
->>>>>>> 4bebedef
 
     with multiprocessing.Pool(processes=num_workers) as pool:
         pool.apply_async(run_cmaes.run(args.mode, args.gens, args.sigma))
